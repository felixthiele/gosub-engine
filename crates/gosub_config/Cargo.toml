[package]
name = "gosub_config"
version = "0.1.0"
edition = "2021"

[dependencies]
gosub_shared = { path = "../gosub_shared", features = [] }
serde = { version = "1.0", features = ["derive"] }
serde_json = {version = "1.0", features = ["preserve_order"]}
serde_derive = "1.0"
lazy_static = "1.4"
<<<<<<< HEAD
thiserror = "1.0.58"
=======
thiserror = "1.0.59"
ureq = "2.9.5"
sqlite = "0.35.0"
>>>>>>> a651b5c3
wildmatch = "2.3.3"
log = "0.4.21"
testing_logger = "0.1.1"
url = "2.5.0"
anyhow = "1.0.82"


[target.'cfg(not(target_arch = "wasm32"))'.dependencies]
sqlite = "0.34.0"
ureq = "2.9.5"<|MERGE_RESOLUTION|>--- conflicted
+++ resolved
@@ -9,13 +9,7 @@
 serde_json = {version = "1.0", features = ["preserve_order"]}
 serde_derive = "1.0"
 lazy_static = "1.4"
-<<<<<<< HEAD
-thiserror = "1.0.58"
-=======
 thiserror = "1.0.59"
-ureq = "2.9.5"
-sqlite = "0.35.0"
->>>>>>> a651b5c3
 wildmatch = "2.3.3"
 log = "0.4.21"
 testing_logger = "0.1.1"
@@ -24,5 +18,5 @@
 
 
 [target.'cfg(not(target_arch = "wasm32"))'.dependencies]
-sqlite = "0.34.0"
+sqlite = "0.35.0"
 ureq = "2.9.5"